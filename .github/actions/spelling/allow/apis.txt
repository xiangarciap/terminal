--- conflicted
+++ resolved
@@ -77,13 +77,10 @@
 localtime
 lround
 LSHIFT
-<<<<<<< HEAD
 MENUCOMMAND
 MENUDATA
 MENUINFO
-=======
 mov
->>>>>>> 8c057a04
 msappx
 MULTIPLEUSE
 NCHITTEST
