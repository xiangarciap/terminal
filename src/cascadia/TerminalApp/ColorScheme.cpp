--- conflicted
+++ resolved
@@ -1,187 +1,182 @@
-// Copyright (c) Microsoft Corporation.
-// Licensed under the MIT license.
-
-#include "pch.h"
-#include <winrt/Microsoft.Terminal.Settings.h>
-#include "ColorScheme.h"
-#include "DefaultSettings.h"
-#include "../../types/inc/Utils.hpp"
-#include "Utils.h"
-#include "JsonUtils.h"
-
-using namespace ::Microsoft::Console;
-using namespace TerminalApp;
-<<<<<<< HEAD
-using namespace winrt::Microsoft::Terminal::Settings;
-=======
-using namespace winrt::TerminalApp;
->>>>>>> d29be591
-
-static constexpr std::string_view NameKey{ "name" };
-static constexpr std::string_view ForegroundKey{ "foreground" };
-static constexpr std::string_view BackgroundKey{ "background" };
-static constexpr std::string_view SelectionBackgroundKey{ "selectionBackground" };
-static constexpr std::string_view CursorColorKey{ "cursorColor" };
-static constexpr std::array<std::string_view, 16> TableColors = {
-    "black",
-    "red",
-    "green",
-    "yellow",
-    "blue",
-    "purple",
-    "cyan",
-    "white",
-    "brightBlack",
-    "brightRed",
-    "brightGreen",
-    "brightYellow",
-    "brightBlue",
-    "brightPurple",
-    "brightCyan",
-    "brightWhite"
-};
-
-ColorScheme::ColorScheme() :
-    _schemeName{ L"" },
-    _table{},
-    _defaultForeground{ DEFAULT_FOREGROUND_WITH_ALPHA },
-    _defaultBackground{ DEFAULT_BACKGROUND_WITH_ALPHA },
-    _selectionBackground{ DEFAULT_FOREGROUND },
-    _cursorColor{ DEFAULT_CURSOR_COLOR }
-{
-}
-
-ColorScheme::ColorScheme(std::wstring name, til::color defaultFg, til::color defaultBg, til::color cursorColor) :
-    _schemeName{ name },
-    _table{},
-    _defaultForeground{ defaultFg },
-    _defaultBackground{ defaultBg },
-    _selectionBackground{ DEFAULT_FOREGROUND },
-    _cursorColor{ cursorColor }
-{
-}
-
-ColorScheme::~ColorScheme()
-{
-}
-
-// Method Description:
-// - Apply our values to the given TerminalSettings object. Sets the foreground,
-//      background, and color table of the settings object.
-// Arguments:
-// - terminalSettings: the object to apply our settings to.
-// Return Value:
-// - <none>
-void ColorScheme::ApplyScheme(TerminalSettings terminalSettings) const
-{
-    terminalSettings.DefaultForeground(static_cast<COLORREF>(_defaultForeground));
-    terminalSettings.DefaultBackground(static_cast<COLORREF>(_defaultBackground));
-    terminalSettings.SelectionBackground(static_cast<COLORREF>(_selectionBackground));
-    terminalSettings.CursorColor(static_cast<COLORREF>(_cursorColor));
-
-    auto const tableCount = gsl::narrow_cast<int>(_table.size());
-    for (int i = 0; i < tableCount; i++)
-    {
-        terminalSettings.SetColorTableEntry(i, static_cast<COLORREF>(_table[i]));
-    }
-}
-
-// Method Description:
-// - Create a new instance of this class from a serialized JsonObject.
-// Arguments:
-// - json: an object which should be a serialization of a ColorScheme object.
-// Return Value:
-// - a new ColorScheme instance created from the values in `json`
-ColorScheme ColorScheme::FromJson(const Json::Value& json)
-{
-    ColorScheme result;
-    result.LayerJson(json);
-    return result;
-}
-
-// Method Description:
-// - Returns true if we think the provided json object represents an instance of
-//   the same object as this object. If true, we should layer that json object
-//   on us, instead of creating a new object.
-// Arguments:
-// - json: The json object to query to see if it's the same
-// Return Value:
-// - true iff the json object has the same `name` as we do.
-bool ColorScheme::ShouldBeLayered(const Json::Value& json) const
-{
-    std::wstring nameFromJson{};
-    if (JsonUtils::GetValueForKey(json, NameKey, nameFromJson))
-    {
-        return nameFromJson == _schemeName;
-    }
-    return false;
-}
-
-// Method Description:
-// - Layer values from the given json object on top of the existing properties
-//   of this object. For any keys we're expecting to be able to parse in the
-//   given object, we'll parse them and replace our settings with values from
-//   the new json object. Properties that _aren't_ in the json object will _not_
-//   be replaced.
-// Arguments:
-// - json: an object which should be a partial serialization of a ColorScheme object.
-// Return Value:
-// <none>
-void ColorScheme::LayerJson(const Json::Value& json)
-{
-    JsonUtils::GetValueForKey(json, NameKey, _schemeName);
-    JsonUtils::GetValueForKey(json, ForegroundKey, _defaultForeground);
-    JsonUtils::GetValueForKey(json, BackgroundKey, _defaultBackground);
-    JsonUtils::GetValueForKey(json, SelectionBackgroundKey, _selectionBackground);
-    JsonUtils::GetValueForKey(json, CursorColorKey, _cursorColor);
-
-    int i = 0;
-    for (const auto& current : TableColors)
-    {
-        JsonUtils::GetValueForKey(json, current, _table.at(i));
-        i++;
-    }
-}
-
-std::wstring_view ColorScheme::GetName() const noexcept
-{
-    return { _schemeName };
-}
-
-std::array<til::color, COLOR_TABLE_SIZE>& ColorScheme::GetTable() noexcept
-{
-    return _table;
-}
-
-til::color ColorScheme::GetForeground() const noexcept
-{
-    return _defaultForeground;
-}
-
-til::color ColorScheme::GetBackground() const noexcept
-{
-    return _defaultBackground;
-}
-
-til::color ColorScheme::GetSelectionBackground() const noexcept
-{
-    return _selectionBackground;
-}
-
-til::color ColorScheme::GetCursorColor() const noexcept
-{
-    return _cursorColor;
-}
-
-// Method Description:
-// - Parse the name from the JSON representation of a ColorScheme.
-// Arguments:
-// - json: an object which should be a serialization of a ColorScheme object.
-// Return Value:
-// - the name of the color scheme represented by `json` as a std::wstring optional
-//   i.e. the value of the `name` property.
-// - returns std::nullopt if `json` doesn't have the `name` property
-std::optional<std::wstring> ColorScheme::GetNameFromJson(const Json::Value& json)
-{
-    return JsonUtils::GetValueForKey<std::optional<std::wstring>>(json, NameKey);
-}
+// Copyright (c) Microsoft Corporation.
+// Licensed under the MIT license.
+
+#include "pch.h"
+#include "ColorScheme.h"
+#include "DefaultSettings.h"
+#include "../../types/inc/Utils.hpp"
+#include "Utils.h"
+#include "JsonUtils.h"
+
+using namespace ::Microsoft::Console;
+using namespace TerminalApp;
+using namespace winrt::TerminalApp;
+
+static constexpr std::string_view NameKey{ "name" };
+static constexpr std::string_view ForegroundKey{ "foreground" };
+static constexpr std::string_view BackgroundKey{ "background" };
+static constexpr std::string_view SelectionBackgroundKey{ "selectionBackground" };
+static constexpr std::string_view CursorColorKey{ "cursorColor" };
+static constexpr std::array<std::string_view, 16> TableColors = {
+    "black",
+    "red",
+    "green",
+    "yellow",
+    "blue",
+    "purple",
+    "cyan",
+    "white",
+    "brightBlack",
+    "brightRed",
+    "brightGreen",
+    "brightYellow",
+    "brightBlue",
+    "brightPurple",
+    "brightCyan",
+    "brightWhite"
+};
+
+ColorScheme::ColorScheme() :
+    _schemeName{ L"" },
+    _table{},
+    _defaultForeground{ DEFAULT_FOREGROUND_WITH_ALPHA },
+    _defaultBackground{ DEFAULT_BACKGROUND_WITH_ALPHA },
+    _selectionBackground{ DEFAULT_FOREGROUND },
+    _cursorColor{ DEFAULT_CURSOR_COLOR }
+{
+}
+
+ColorScheme::ColorScheme(std::wstring name, til::color defaultFg, til::color defaultBg, til::color cursorColor) :
+    _schemeName{ name },
+    _table{},
+    _defaultForeground{ defaultFg },
+    _defaultBackground{ defaultBg },
+    _selectionBackground{ DEFAULT_FOREGROUND },
+    _cursorColor{ cursorColor }
+{
+}
+
+ColorScheme::~ColorScheme()
+{
+}
+
+// Method Description:
+// - Apply our values to the given TerminalSettings object. Sets the foreground,
+//      background, and color table of the settings object.
+// Arguments:
+// - terminalSettings: the object to apply our settings to.
+// Return Value:
+// - <none>
+void ColorScheme::ApplyScheme(TerminalSettings terminalSettings) const
+{
+    terminalSettings.DefaultForeground(static_cast<COLORREF>(_defaultForeground));
+    terminalSettings.DefaultBackground(static_cast<COLORREF>(_defaultBackground));
+    terminalSettings.SelectionBackground(static_cast<COLORREF>(_selectionBackground));
+    terminalSettings.CursorColor(static_cast<COLORREF>(_cursorColor));
+
+    auto const tableCount = gsl::narrow_cast<int>(_table.size());
+    for (int i = 0; i < tableCount; i++)
+    {
+        terminalSettings.SetColorTableEntry(i, static_cast<COLORREF>(_table[i]));
+    }
+}
+
+// Method Description:
+// - Create a new instance of this class from a serialized JsonObject.
+// Arguments:
+// - json: an object which should be a serialization of a ColorScheme object.
+// Return Value:
+// - a new ColorScheme instance created from the values in `json`
+ColorScheme ColorScheme::FromJson(const Json::Value& json)
+{
+    ColorScheme result;
+    result.LayerJson(json);
+    return result;
+}
+
+// Method Description:
+// - Returns true if we think the provided json object represents an instance of
+//   the same object as this object. If true, we should layer that json object
+//   on us, instead of creating a new object.
+// Arguments:
+// - json: The json object to query to see if it's the same
+// Return Value:
+// - true iff the json object has the same `name` as we do.
+bool ColorScheme::ShouldBeLayered(const Json::Value& json) const
+{
+    std::wstring nameFromJson{};
+    if (JsonUtils::GetValueForKey(json, NameKey, nameFromJson))
+    {
+        return nameFromJson == _schemeName;
+    }
+    return false;
+}
+
+// Method Description:
+// - Layer values from the given json object on top of the existing properties
+//   of this object. For any keys we're expecting to be able to parse in the
+//   given object, we'll parse them and replace our settings with values from
+//   the new json object. Properties that _aren't_ in the json object will _not_
+//   be replaced.
+// Arguments:
+// - json: an object which should be a partial serialization of a ColorScheme object.
+// Return Value:
+// <none>
+void ColorScheme::LayerJson(const Json::Value& json)
+{
+    JsonUtils::GetValueForKey(json, NameKey, _schemeName);
+    JsonUtils::GetValueForKey(json, ForegroundKey, _defaultForeground);
+    JsonUtils::GetValueForKey(json, BackgroundKey, _defaultBackground);
+    JsonUtils::GetValueForKey(json, SelectionBackgroundKey, _selectionBackground);
+    JsonUtils::GetValueForKey(json, CursorColorKey, _cursorColor);
+
+    int i = 0;
+    for (const auto& current : TableColors)
+    {
+        JsonUtils::GetValueForKey(json, current, _table.at(i));
+        i++;
+    }
+}
+
+std::wstring_view ColorScheme::GetName() const noexcept
+{
+    return { _schemeName };
+}
+
+std::array<til::color, COLOR_TABLE_SIZE>& ColorScheme::GetTable() noexcept
+{
+    return _table;
+}
+
+til::color ColorScheme::GetForeground() const noexcept
+{
+    return _defaultForeground;
+}
+
+til::color ColorScheme::GetBackground() const noexcept
+{
+    return _defaultBackground;
+}
+
+til::color ColorScheme::GetSelectionBackground() const noexcept
+{
+    return _selectionBackground;
+}
+
+til::color ColorScheme::GetCursorColor() const noexcept
+{
+    return _cursorColor;
+}
+
+// Method Description:
+// - Parse the name from the JSON representation of a ColorScheme.
+// Arguments:
+// - json: an object which should be a serialization of a ColorScheme object.
+// Return Value:
+// - the name of the color scheme represented by `json` as a std::wstring optional
+//   i.e. the value of the `name` property.
+// - returns std::nullopt if `json` doesn't have the `name` property
+std::optional<std::wstring> ColorScheme::GetNameFromJson(const Json::Value& json)
+{
+    return JsonUtils::GetValueForKey<std::optional<std::wstring>>(json, NameKey);
+}