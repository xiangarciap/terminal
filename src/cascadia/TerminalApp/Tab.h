// Copyright (c) Microsoft Corporation.
// Licensed under the MIT license.

#pragma once
#include <winrt/Microsoft.UI.Xaml.Controls.h>
#include "Pane.h"
#include "ColorPickupFlyout.h"
#include "ScopedResourceLoader.h"

class Tab
{
public:
    Tab(const GUID& profile, const winrt::Microsoft::Terminal::TerminalControl::TermControl& control, std::shared_ptr<ScopedResourceLoader> resourceLoader);

    winrt::Microsoft::UI::Xaml::Controls::TabViewItem GetTabViewItem();
    winrt::Windows::UI::Xaml::UIElement GetRootElement();
    winrt::Microsoft::Terminal::TerminalControl::TermControl GetActiveTerminalControl() const;
    std::optional<GUID> GetFocusedProfile() const noexcept;

    bool IsFocused() const noexcept;
    void SetFocused(const bool focused);

    void Scroll(const int delta);

    bool CanSplitPane(Pane::SplitState splitType);
    void SplitPane(Pane::SplitState splitType, const GUID& profile, winrt::Microsoft::Terminal::TerminalControl::TermControl& control);

    void UpdateIcon(const winrt::hstring iconPath);

    void ResizeContent(const winrt::Windows::Foundation::Size& newSize);
    void ResizePane(const winrt::TerminalApp::Direction& direction);
    void NavigateFocus(const winrt::TerminalApp::Direction& direction);

    void UpdateSettings(const winrt::Microsoft::Terminal::Settings::TerminalSettings& settings, const GUID& profile);
    winrt::hstring GetActiveTitle() const;
    void SetTabText(const winrt::hstring& text);

    void ClosePane();
    
    DECLARE_EVENT(Closed, _closedHandlers, winrt::Microsoft::Terminal::TerminalControl::ConnectionClosedEventArgs);
    DECLARE_EVENT(ActivePaneChanged, _ActivePaneChangedHandlers, winrt::delegate<>);

private:
    std::shared_ptr<Pane> _rootPane{ nullptr };
    std::shared_ptr<Pane> _activePane{ nullptr };
    winrt::hstring _lastIconPath{};
    winrt::TerminalApp::ColorPickupFlyout _tabColorPickup{};

    bool _focused{ false };
    winrt::Microsoft::UI::Xaml::Controls::TabViewItem _tabViewItem{ nullptr };
    std::shared_ptr<ScopedResourceLoader> _resourceLoader{ nullptr };

    void _MakeTabViewItem();
    void _CreateContextMenu();
    void _Focus();
<<<<<<< HEAD
    void _SetTabColor(const winrt::Windows::UI::Color& color);
    void _ResetTabColor();
=======

    void _AttachEventHandlersToControl(const winrt::Microsoft::Terminal::TerminalControl::TermControl& control);
    void _AttachEventHandlersToPane(std::shared_ptr<Pane> pane);
>>>>>>> 0e36ce4d
};
<|MERGE_RESOLUTION|>--- conflicted
+++ resolved
@@ -1,64 +1,59 @@
-// Copyright (c) Microsoft Corporation.
-// Licensed under the MIT license.
-
-#pragma once
-#include <winrt/Microsoft.UI.Xaml.Controls.h>
-#include "Pane.h"
-#include "ColorPickupFlyout.h"
-#include "ScopedResourceLoader.h"
-
-class Tab
-{
-public:
-    Tab(const GUID& profile, const winrt::Microsoft::Terminal::TerminalControl::TermControl& control, std::shared_ptr<ScopedResourceLoader> resourceLoader);
-
-    winrt::Microsoft::UI::Xaml::Controls::TabViewItem GetTabViewItem();
-    winrt::Windows::UI::Xaml::UIElement GetRootElement();
-    winrt::Microsoft::Terminal::TerminalControl::TermControl GetActiveTerminalControl() const;
-    std::optional<GUID> GetFocusedProfile() const noexcept;
-
-    bool IsFocused() const noexcept;
-    void SetFocused(const bool focused);
-
-    void Scroll(const int delta);
-
-    bool CanSplitPane(Pane::SplitState splitType);
-    void SplitPane(Pane::SplitState splitType, const GUID& profile, winrt::Microsoft::Terminal::TerminalControl::TermControl& control);
-
-    void UpdateIcon(const winrt::hstring iconPath);
-
-    void ResizeContent(const winrt::Windows::Foundation::Size& newSize);
-    void ResizePane(const winrt::TerminalApp::Direction& direction);
-    void NavigateFocus(const winrt::TerminalApp::Direction& direction);
-
-    void UpdateSettings(const winrt::Microsoft::Terminal::Settings::TerminalSettings& settings, const GUID& profile);
-    winrt::hstring GetActiveTitle() const;
-    void SetTabText(const winrt::hstring& text);
-
-    void ClosePane();
-    
-    DECLARE_EVENT(Closed, _closedHandlers, winrt::Microsoft::Terminal::TerminalControl::ConnectionClosedEventArgs);
-    DECLARE_EVENT(ActivePaneChanged, _ActivePaneChangedHandlers, winrt::delegate<>);
-
-private:
-    std::shared_ptr<Pane> _rootPane{ nullptr };
-    std::shared_ptr<Pane> _activePane{ nullptr };
-    winrt::hstring _lastIconPath{};
-    winrt::TerminalApp::ColorPickupFlyout _tabColorPickup{};
-
-    bool _focused{ false };
-    winrt::Microsoft::UI::Xaml::Controls::TabViewItem _tabViewItem{ nullptr };
-    std::shared_ptr<ScopedResourceLoader> _resourceLoader{ nullptr };
-
-    void _MakeTabViewItem();
-    void _CreateContextMenu();
-    void _Focus();
-<<<<<<< HEAD
-    void _SetTabColor(const winrt::Windows::UI::Color& color);
-    void _ResetTabColor();
-=======
-
-    void _AttachEventHandlersToControl(const winrt::Microsoft::Terminal::TerminalControl::TermControl& control);
-    void _AttachEventHandlersToPane(std::shared_ptr<Pane> pane);
->>>>>>> 0e36ce4d
-};
+// Copyright (c) Microsoft Corporation.
+// Licensed under the MIT license.
+
+#pragma once
+#include <winrt/Microsoft.UI.Xaml.Controls.h>
+#include "Pane.h"
+#include "ColorPickupFlyout.h"
+
+class Tab
+{
+public:
+    Tab(const GUID& profile, const winrt::Microsoft::Terminal::TerminalControl::TermControl& control);
+
+    winrt::Microsoft::UI::Xaml::Controls::TabViewItem GetTabViewItem();
+    winrt::Windows::UI::Xaml::UIElement GetRootElement();
+    winrt::Microsoft::Terminal::TerminalControl::TermControl GetActiveTerminalControl() const;
+    std::optional<GUID> GetFocusedProfile() const noexcept;
+
+    bool IsFocused() const noexcept;
+    void SetFocused(const bool focused);
+
+    void Scroll(const int delta);
+
+    bool CanSplitPane(Pane::SplitState splitType);
+    void SplitPane(Pane::SplitState splitType, const GUID& profile, winrt::Microsoft::Terminal::TerminalControl::TermControl& control);
+
+    void UpdateIcon(const winrt::hstring iconPath);
+
+    void ResizeContent(const winrt::Windows::Foundation::Size& newSize);
+    void ResizePane(const winrt::TerminalApp::Direction& direction);
+    void NavigateFocus(const winrt::TerminalApp::Direction& direction);
+
+    void UpdateSettings(const winrt::Microsoft::Terminal::Settings::TerminalSettings& settings, const GUID& profile);
+    winrt::hstring GetActiveTitle() const;
+    void SetTabText(const winrt::hstring& text);
+
+    void ClosePane();
+
+    DECLARE_EVENT(Closed, _closedHandlers, winrt::Microsoft::Terminal::TerminalControl::ConnectionClosedEventArgs);
+    DECLARE_EVENT(ActivePaneChanged, _ActivePaneChangedHandlers, winrt::delegate<>);
+
+private:
+    std::shared_ptr<Pane> _rootPane{ nullptr };
+    std::shared_ptr<Pane> _activePane{ nullptr };
+    winrt::hstring _lastIconPath{};
+	winrt::TerminalApp::ColorPickupFlyout _tabColorPickup{};
+
+    bool _focused{ false };
+    winrt::Microsoft::UI::Xaml::Controls::TabViewItem _tabViewItem{ nullptr };
+
+    void _MakeTabViewItem();
+    void _CreateContextMenu();
+    void _Focus();
+    void _SetTabColor(const winrt::Windows::UI::Color& color);
+    void _ResetTabColor();
+	
+	void _AttachEventHandlersToControl(const winrt::Microsoft::Terminal::TerminalControl::TermControl& control);
+    void _AttachEventHandlersToPane(std::shared_ptr<Pane> pane);
+};