--- conflicted
+++ resolved
@@ -1,428 +1,423 @@
-﻿<?xml version="1.0" encoding="utf-8"?>
-<root>
-  <!-- 
-    Microsoft ResX Schema 
-    
-    Version 2.0
-    
-    The primary goals of this format is to allow a simple XML format 
-    that is mostly human readable. The generation and parsing of the 
-    various data types are done through the TypeConverter classes 
-    associated with the data types.
-    
-    Example:
-    
-    ... ado.net/XML headers & schema ...
-    <resheader name="resmimetype">text/microsoft-resx</resheader>
-    <resheader name="version">2.0</resheader>
-    <resheader name="reader">System.Resources.ResXResourceReader, System.Windows.Forms, ...</resheader>
-    <resheader name="writer">System.Resources.ResXResourceWriter, System.Windows.Forms, ...</resheader>
-    <data name="Name1"><value>this is my long string</value><comment>this is a comment</comment></data>
-    <data name="Color1" type="System.Drawing.Color, System.Drawing">Blue</data>
-    <data name="Bitmap1" mimetype="application/x-microsoft.net.object.binary.base64">
-        <value>[base64 mime encoded serialized .NET Framework object]</value>
-    </data>
-    <data name="Icon1" type="System.Drawing.Icon, System.Drawing" mimetype="application/x-microsoft.net.object.bytearray.base64">
-        <value>[base64 mime encoded string representing a byte array form of the .NET Framework object]</value>
-        <comment>This is a comment</comment>
-    </data>
-                
-    There are any number of "resheader" rows that contain simple 
-    name/value pairs.
-    
-    Each data row contains a name, and value. The row also contains a 
-    type or mimetype. Type corresponds to a .NET class that support 
-    text/value conversion through the TypeConverter architecture. 
-    Classes that don't support this are serialized and stored with the 
-    mimetype set.
-    
-    The mimetype is used for serialized objects, and tells the 
-    ResXResourceReader how to depersist the object. This is currently not 
-    extensible. For a given mimetype the value must be set accordingly:
-    
-    Note - application/x-microsoft.net.object.binary.base64 is the format 
-    that the ResXResourceWriter will generate, however the reader can 
-    read any of the formats listed below.
-    
-    mimetype: application/x-microsoft.net.object.binary.base64
-    value   : The object must be serialized with 
-            : System.Runtime.Serialization.Formatters.Binary.BinaryFormatter
-            : and then encoded with base64 encoding.
-    
-    mimetype: application/x-microsoft.net.object.soap.base64
-    value   : The object must be serialized with 
-            : System.Runtime.Serialization.Formatters.Soap.SoapFormatter
-            : and then encoded with base64 encoding.
-
-    mimetype: application/x-microsoft.net.object.bytearray.base64
-    value   : The object must be serialized into a byte array 
-            : using a System.ComponentModel.TypeConverter
-            : and then encoded with base64 encoding.
-    -->
-  <xsd:schema id="root" xmlns="" xmlns:xsd="http://www.w3.org/2001/XMLSchema" xmlns:msdata="urn:schemas-microsoft-com:xml-msdata">
-    <xsd:import namespace="http://www.w3.org/XML/1998/namespace" />
-    <xsd:element name="root" msdata:IsDataSet="true">
-      <xsd:complexType>
-        <xsd:choice maxOccurs="unbounded">
-          <xsd:element name="metadata">
-            <xsd:complexType>
-              <xsd:sequence>
-                <xsd:element name="value" type="xsd:string" minOccurs="0" />
-              </xsd:sequence>
-              <xsd:attribute name="name" use="required" type="xsd:string" />
-              <xsd:attribute name="type" type="xsd:string" />
-              <xsd:attribute name="mimetype" type="xsd:string" />
-              <xsd:attribute ref="xml:space" />
-            </xsd:complexType>
-          </xsd:element>
-          <xsd:element name="assembly">
-            <xsd:complexType>
-              <xsd:attribute name="alias" type="xsd:string" />
-              <xsd:attribute name="name" type="xsd:string" />
-            </xsd:complexType>
-          </xsd:element>
-          <xsd:element name="data">
-            <xsd:complexType>
-              <xsd:sequence>
-                <xsd:element name="value" type="xsd:string" minOccurs="0" msdata:Ordinal="1" />
-                <xsd:element name="comment" type="xsd:string" minOccurs="0" msdata:Ordinal="2" />
-              </xsd:sequence>
-              <xsd:attribute name="name" type="xsd:string" use="required" msdata:Ordinal="1" />
-              <xsd:attribute name="type" type="xsd:string" msdata:Ordinal="3" />
-              <xsd:attribute name="mimetype" type="xsd:string" msdata:Ordinal="4" />
-              <xsd:attribute ref="xml:space" />
-            </xsd:complexType>
-          </xsd:element>
-          <xsd:element name="resheader">
-            <xsd:complexType>
-              <xsd:sequence>
-                <xsd:element name="value" type="xsd:string" minOccurs="0" msdata:Ordinal="1" />
-              </xsd:sequence>
-              <xsd:attribute name="name" type="xsd:string" use="required" />
-            </xsd:complexType>
-          </xsd:element>
-        </xsd:choice>
-      </xsd:complexType>
-    </xsd:element>
-  </xsd:schema>
-  <resheader name="resmimetype">
-    <value>text/microsoft-resx</value>
-  </resheader>
-  <resheader name="version">
-    <value>2.0</value>
-  </resheader>
-  <resheader name="reader">
-    <value>System.Resources.ResXResourceReader, System.Windows.Forms, Version=4.0.0.0, Culture=neutral, PublicKeyToken=b77a5c561934e089</value>
-  </resheader>
-  <resheader name="writer">
-    <value>System.Resources.ResXResourceWriter, System.Windows.Forms, Version=4.0.0.0, Culture=neutral, PublicKeyToken=b77a5c561934e089</value>
-  </resheader>
-  <data name="SetColorSchemeParentCommandName" xml:space="preserve">
-    <value>Select color scheme...</value>
-  </data>
-  <data name="NewTabParentCommandName" xml:space="preserve">
-    <value>New Tab...</value>
-  </data>
-  <data name="SplitPaneParentCommandName" xml:space="preserve">
-    <value>Split Pane...</value>
-  </data>
-  <data name="ApplicationDisplayNameUnpackaged" xml:space="preserve">
-    <value>Windows Terminal (Unpackaged)</value>
-    <comment>This display name is used when the application's name cannot be determined</comment>
-  </data>
-  <data name="ApplicationVersionUnknown" xml:space="preserve">
-    <value>Unknown</value>
-    <comment>This is displayed when the version of the application cannot be determined</comment>
-  </data>
-  <data name="AdjustFontSizeCommandKey" xml:space="preserve">
-    <value>Adjust font size</value>
-  </data>
-  <data name="CloseOtherTabsCommandKey" xml:space="preserve">
-    <value>Close tabs other than index {0}</value>
-    <comment>{0} will be replaced with a number</comment>
-  </data>
-  <data name="CloseOtherTabsDefaultCommandKey" xml:space="preserve">
-    <value>Close all other tabs</value>
-  </data>
-  <data name="ClosePaneCommandKey" xml:space="preserve">
-    <value>Close pane</value>
-  </data>
-  <data name="CloseTabAtIndexCommandKey" xml:space="preserve">
-    <value>Close tab at index {0}</value>
-    <comment>{0} will be replaced with a number</comment>
-  </data>
-  <data name="CloseTabCommandKey" xml:space="preserve">
-    <value>Close tab</value>
-  </data>
-  <data name="CloseTabsAfterCommandKey" xml:space="preserve">
-    <value>Close tabs after index {0}</value>
-    <comment>{0} will be replaced with a number</comment>
-  </data>
-  <data name="CopySuffix" xml:space="preserve">
-    <value>Copy</value>
-    <comment>The suffix we add to the name of a duplicated profile.</comment>
-  </data>
-  <data name="MoveTabCommandKey" xml:space="preserve">
-    <value>Move tab {0}</value>
-    <comment>{0} will be replaced with a "forward" / "backward"</comment>
-  </data>
-  <data name="MoveTabDirectionForward" xml:space="preserve">
-    <value>forward</value>
-  </data>
-  <data name="MoveTabDirectionBackward" xml:space="preserve">
-    <value>backward</value>
-  </data>
-  <data name="CloseTabsAfterDefaultCommandKey" xml:space="preserve">
-    <value>Close all tabs after the current tab</value>
-  </data>
-  <data name="CloseWindowCommandKey" xml:space="preserve">
-    <value>Close window</value>
-  </data>
-  <data name="CommandPromptDisplayName" xml:space="preserve">
-    <value>Command Prompt</value>
-    <comment>This is the name of "Command Prompt", as localized in Windows. The localization here should match the one in the Windows product for "Command Prompt"</comment>
-  </data>
-  <data name="CopyTextAsSingleLineCommandKey" xml:space="preserve">
-    <value>Copy text as a single line</value>
-  </data>
-  <data name="CopyTextCommandKey" xml:space="preserve">
-    <value>Copy text</value>
-  </data>
-  <data name="DecreaseFontSizeCommandKey" xml:space="preserve">
-    <value>Decrease font size</value>
-  </data>
-  <data name="DecreaseFontSizeWithAmountCommandKey" xml:space="preserve">
-    <value>Decrease font size, amount: {0}</value>
-    <comment>{0} will be replaced with a positive number</comment>
-  </data>
-  <data name="DirectionDown" xml:space="preserve">
-    <value>down</value>
-  </data>
-  <data name="DirectionLeft" xml:space="preserve">
-    <value>left</value>
-  </data>
-  <data name="DirectionRight" xml:space="preserve">
-    <value>right</value>
-  </data>
-  <data name="DirectionUp" xml:space="preserve">
-    <value>up</value>
-  </data>
-  <data name="DirectionPrevious" xml:space="preserve">
-    <value>previous</value>
-  </data>
-  <data name="DuplicatePaneCommandKey" xml:space="preserve">
-    <value>Duplicate pane</value>
-  </data>
-  <data name="DuplicateTabCommandKey" xml:space="preserve">
-    <value>Duplicate tab</value>
-  </data>
-  <data name="ExecuteCommandlineCommandKey" xml:space="preserve">
-    <value>Run commandline "{0}" in this window</value>
-    <comment>{0} will be replaced with a user-defined commandline</comment>
-  </data>
-  <data name="FindCommandKey" xml:space="preserve">
-    <value>Find</value>
-  </data>
-  <data name="FindNextCommandKey" xml:space="preserve">
-    <value>Find next search match</value>
-  </data>
-  <data name="FindPrevCommandKey" xml:space="preserve">
-    <value>Find previous search match</value>
-  </data>
-  <data name="IncreaseFontSizeCommandKey" xml:space="preserve">
-    <value>Increase font size</value>
-  </data>
-  <data name="IncreaseFontSizeWithAmountCommandKey" xml:space="preserve">
-    <value>Increase font size, amount: {0}</value>
-    <comment>{0} will be replaced with a positive number</comment>
-  </data>
-  <data name="MoveFocusCommandKey" xml:space="preserve">
-    <value>Move focus</value>
-  </data>
-  <data name="MoveFocusWithArgCommandKey" xml:space="preserve">
-    <value>Move focus {0}</value>
-    <comment>{0} will be replaced with one of the four directions "DirectionLeft", "DirectionRight", "DirectionUp", "DirectionDown"</comment>
-  </data>
-  <data name="MoveFocusToLastUsedPane" xml:space="preserve">
-    <value>Move focus to the last used pane</value>
-  </data>
-  <data name="NewTabCommandKey" xml:space="preserve">
-    <value>New tab</value>
-  </data>
-  <data name="NewWindowCommandKey" xml:space="preserve">
-    <value>New window</value>
-  </data>
-  <data name="IdentifyWindowCommandKey" xml:space="preserve">
-    <value>Identify window</value>
-  </data>
-  <data name="IdentifyWindowsCommandKey" xml:space="preserve">
-    <value>Identify windows</value>
-  </data>
-  <data name="NextTabCommandKey" xml:space="preserve">
-    <value>Next tab</value>
-  </data>
-  <data name="OpenBothSettingsFilesCommandKey" xml:space="preserve">
-    <value>Open both settings and default settings files</value>
-  </data>
-  <data name="OpenDefaultSettingsCommandKey" xml:space="preserve">
-    <value>Open default settings file</value>
-  </data>
-  <data name="OpenNewTabDropdownCommandKey" xml:space="preserve">
-    <value>Open new tab dropdown</value>
-  </data>
-  <data name="OpenSettingsCommandKey" xml:space="preserve">
-    <value>Open settings file</value>
-  </data>
-  <data name="OpenTabColorPickerCommandKey" xml:space="preserve">
-    <value>Set the tab color...</value>
-  </data>
-  <data name="PasteTextCommandKey" xml:space="preserve">
-    <value>Paste</value>
-  </data>
-  <data name="PrevTabCommandKey" xml:space="preserve">
-    <value>Previous tab</value>
-  </data>
-  <data name="RenameTabCommandKey" xml:space="preserve">
-    <value>Rename tab to "{0}"</value>
-    <comment>{0} will be replaced with a user-defined string</comment>
-  </data>
-  <data name="ResetFontSizeCommandKey" xml:space="preserve">
-    <value>Reset font size</value>
-  </data>
-  <data name="ResetTabColorCommandKey" xml:space="preserve">
-    <value>Reset tab color</value>
-  </data>
-  <data name="ResetTabNameCommandKey" xml:space="preserve">
-    <value>Reset tab title</value>
-  </data>
-  <data name="OpenTabRenamerCommandKey" xml:space="preserve">
-    <value>Rename tab title...</value>
-  </data>
-  <data name="ResizePaneCommandKey" xml:space="preserve">
-    <value>Resize pane</value>
-  </data>
-  <data name="ResizePaneWithArgCommandKey" xml:space="preserve">
-    <value>Resize pane {0}</value>
-    <comment>{0} will be replaced with one of the four directions "DirectionLeft", "DirectionRight", "DirectionUp", or "DirectionDown"</comment>
-  </data>
-  <data name="ScrollDownCommandKey" xml:space="preserve">
-    <value>Scroll down</value>
-  </data>
-  <data name="ScrollDownSeveralRowsCommandKey" xml:space="preserve">
-    <value>Scroll down {0} line(s)</value>
-    <comment>{0} will be replaced with the number of lines to scroll"</comment>
-  </data>
-  <data name="ScrollDownPageCommandKey" xml:space="preserve">
-    <value>Scroll down one page</value>
-  </data>
-  <data name="ScrollUpCommandKey" xml:space="preserve">
-    <value>Scroll up</value>
-  </data>
-  <data name="ScrollUpSeveralRowsCommandKey" xml:space="preserve">
-    <value>Scroll up {0} line(s)</value>
-    <comment>{0} will be replaced with the number of lines to scroll"</comment>
-  </data>
-  <data name="ScrollUpPageCommandKey" xml:space="preserve">
-    <value>Scroll up one page</value>
-  </data>
-  <data name="ScrollToTopCommandKey" xml:space="preserve">
-    <value>Scroll to the top of history</value>
-  </data>
-  <data name="ScrollToBottomCommandKey" xml:space="preserve">
-    <value>Scroll to the bottom of history</value>
-  </data>
-  <data name="SendInputCommandKey" xml:space="preserve">
-    <value>Send Input: "{0}"</value>
-    <comment>{0} will be replaced with a string of input as defined by the user</comment>
-  </data>
-  <data name="SetColorSchemeCommandKey" xml:space="preserve">
-    <value>Set color scheme to {0}</value>
-    <comment>{0} will be replaced with the name of a color scheme as defined by the user.</comment>
-  </data>
-  <data name="SetTabColorCommandKey" xml:space="preserve">
-    <value>Set tab color to {0}</value>
-    <comment>{0} will be replaced with a color, displayed in hexadecimal (#RRGGBB) notation.</comment>
-  </data>
-  <data name="SplitHorizontalCommandKey" xml:space="preserve">
-    <value>Split pane horizontally</value>
-  </data>
-  <data name="SplitPaneCommandKey" xml:space="preserve">
-    <value>Split pane</value>
-  </data>
-  <data name="SplitVerticalCommandKey" xml:space="preserve">
-    <value>Split pane vertically</value>
-  </data>
-  <data name="SwitchToTabCommandKey" xml:space="preserve">
-    <value>Switch to tab</value>
-  </data>
-  <data name="TabSearchCommandKey" xml:space="preserve">
-    <value>Search for tab...</value>
-  </data>
-  <data name="ToggleAlwaysOnTopCommandKey" xml:space="preserve">
-    <value>Toggle always on top mode</value>
-  </data>
-  <data name="ToggleCommandPaletteCommandKey" xml:space="preserve">
-    <value>Toggle command palette</value>
-  </data>
-  <data name="ToggleCommandPaletteCommandLineModeCommandKey" xml:space="preserve">
-    <value>Toggle command palette in command line mode</value>
-  </data>
-  <data name="ToggleFocusModeCommandKey" xml:space="preserve">
-    <value>Toggle focus mode</value>
-    <comment>"Focus mode" is a mode with minimal UI elements, for a distraction-free experience</comment>
-  </data>
-  <data name="ToggleFullscreenCommandKey" xml:space="preserve">
-    <value>Toggle fullscreen</value>
-  </data>
-  <data name="TogglePaneZoomCommandKey" xml:space="preserve">
-    <value>Toggle pane zoom</value>
-  </data>
-  <data name="TogglePaneReadOnlyCommandKey" xml:space="preserve">
-    <value>Toggle pane read-only mode</value>
-  </data>
-  <data name="ToggleShaderEffectsCommandKey" xml:space="preserve">
-    <value>Toggle terminal visual effects</value>
-  </data>
-  <data name="BreakIntoDebuggerCommandKey" xml:space="preserve">
-    <value>Break into the debugger</value>
-  </data>
-  <data name="OpenSettingsUICommandKey" xml:space="preserve">
-    <value>Open Settings...</value>
-  </data>
-  <data name="RenameWindowCommandKey" xml:space="preserve">
-    <value>Rename window to "{0}"</value>
-    <comment>{0} will be replaced with a user-defined string</comment>
-  </data>
-  <data name="ResetWindowNameCommandKey" xml:space="preserve">
-    <value>Reset window name</value>
-  </data>
-  <data name="OpenWindowRenamerCommandKey" xml:space="preserve">
-    <value>Rename window...</value>
-  </data>
-  <data name="GlobalSummonCommandKey" xml:space="preserve">
-    <value>Summon the Terminal window</value>
-  </data>
-  <data name="QuakeModeCommandKey" xml:space="preserve">
-    <value>Summon Quake window</value>
-  </data>
-  <data name="FocusPaneCommandKey" xml:space="preserve">
-    <value>Focus pane {0}</value>
-    <comment>{0} will be replaced with a user-specified number</comment>
-  </data>
-  <data name="InboxWindowsConsoleAuthor" xml:space="preserve">
-    <value>Microsoft Corporation</value>
-    <comment>Paired with `InboxWindowsConsoleName`, this is the application author... which is us: Microsoft.</comment>
-  </data>
-  <data name="InboxWindowsConsoleName" xml:space="preserve">
-    <value>Windows Console Host</value>
-    <comment>Name describing the usage of the classic windows console as the terminal UI. (`conhost.exe`)</comment>
-  </data>
-<<<<<<< HEAD
-  <data name="MinimizeToTrayCommandKey" xml:space="preserve">
-    <value>Minimize current window to tray</value>
-  </data>
-</root>
-
-=======
-</root>
->>>>>>> 8c057a04
+﻿<?xml version="1.0" encoding="utf-8"?>
+<root>
+  <!-- 
+    Microsoft ResX Schema 
+    
+    Version 2.0
+    
+    The primary goals of this format is to allow a simple XML format 
+    that is mostly human readable. The generation and parsing of the 
+    various data types are done through the TypeConverter classes 
+    associated with the data types.
+    
+    Example:
+    
+    ... ado.net/XML headers & schema ...
+    <resheader name="resmimetype">text/microsoft-resx</resheader>
+    <resheader name="version">2.0</resheader>
+    <resheader name="reader">System.Resources.ResXResourceReader, System.Windows.Forms, ...</resheader>
+    <resheader name="writer">System.Resources.ResXResourceWriter, System.Windows.Forms, ...</resheader>
+    <data name="Name1"><value>this is my long string</value><comment>this is a comment</comment></data>
+    <data name="Color1" type="System.Drawing.Color, System.Drawing">Blue</data>
+    <data name="Bitmap1" mimetype="application/x-microsoft.net.object.binary.base64">
+        <value>[base64 mime encoded serialized .NET Framework object]</value>
+    </data>
+    <data name="Icon1" type="System.Drawing.Icon, System.Drawing" mimetype="application/x-microsoft.net.object.bytearray.base64">
+        <value>[base64 mime encoded string representing a byte array form of the .NET Framework object]</value>
+        <comment>This is a comment</comment>
+    </data>
+                
+    There are any number of "resheader" rows that contain simple 
+    name/value pairs.
+    
+    Each data row contains a name, and value. The row also contains a 
+    type or mimetype. Type corresponds to a .NET class that support 
+    text/value conversion through the TypeConverter architecture. 
+    Classes that don't support this are serialized and stored with the 
+    mimetype set.
+    
+    The mimetype is used for serialized objects, and tells the 
+    ResXResourceReader how to depersist the object. This is currently not 
+    extensible. For a given mimetype the value must be set accordingly:
+    
+    Note - application/x-microsoft.net.object.binary.base64 is the format 
+    that the ResXResourceWriter will generate, however the reader can 
+    read any of the formats listed below.
+    
+    mimetype: application/x-microsoft.net.object.binary.base64
+    value   : The object must be serialized with 
+            : System.Runtime.Serialization.Formatters.Binary.BinaryFormatter
+            : and then encoded with base64 encoding.
+    
+    mimetype: application/x-microsoft.net.object.soap.base64
+    value   : The object must be serialized with 
+            : System.Runtime.Serialization.Formatters.Soap.SoapFormatter
+            : and then encoded with base64 encoding.
+
+    mimetype: application/x-microsoft.net.object.bytearray.base64
+    value   : The object must be serialized into a byte array 
+            : using a System.ComponentModel.TypeConverter
+            : and then encoded with base64 encoding.
+    -->
+  <xsd:schema id="root" xmlns="" xmlns:xsd="http://www.w3.org/2001/XMLSchema" xmlns:msdata="urn:schemas-microsoft-com:xml-msdata">
+    <xsd:import namespace="http://www.w3.org/XML/1998/namespace" />
+    <xsd:element name="root" msdata:IsDataSet="true">
+      <xsd:complexType>
+        <xsd:choice maxOccurs="unbounded">
+          <xsd:element name="metadata">
+            <xsd:complexType>
+              <xsd:sequence>
+                <xsd:element name="value" type="xsd:string" minOccurs="0" />
+              </xsd:sequence>
+              <xsd:attribute name="name" use="required" type="xsd:string" />
+              <xsd:attribute name="type" type="xsd:string" />
+              <xsd:attribute name="mimetype" type="xsd:string" />
+              <xsd:attribute ref="xml:space" />
+            </xsd:complexType>
+          </xsd:element>
+          <xsd:element name="assembly">
+            <xsd:complexType>
+              <xsd:attribute name="alias" type="xsd:string" />
+              <xsd:attribute name="name" type="xsd:string" />
+            </xsd:complexType>
+          </xsd:element>
+          <xsd:element name="data">
+            <xsd:complexType>
+              <xsd:sequence>
+                <xsd:element name="value" type="xsd:string" minOccurs="0" msdata:Ordinal="1" />
+                <xsd:element name="comment" type="xsd:string" minOccurs="0" msdata:Ordinal="2" />
+              </xsd:sequence>
+              <xsd:attribute name="name" type="xsd:string" use="required" msdata:Ordinal="1" />
+              <xsd:attribute name="type" type="xsd:string" msdata:Ordinal="3" />
+              <xsd:attribute name="mimetype" type="xsd:string" msdata:Ordinal="4" />
+              <xsd:attribute ref="xml:space" />
+            </xsd:complexType>
+          </xsd:element>
+          <xsd:element name="resheader">
+            <xsd:complexType>
+              <xsd:sequence>
+                <xsd:element name="value" type="xsd:string" minOccurs="0" msdata:Ordinal="1" />
+              </xsd:sequence>
+              <xsd:attribute name="name" type="xsd:string" use="required" />
+            </xsd:complexType>
+          </xsd:element>
+        </xsd:choice>
+      </xsd:complexType>
+    </xsd:element>
+  </xsd:schema>
+  <resheader name="resmimetype">
+    <value>text/microsoft-resx</value>
+  </resheader>
+  <resheader name="version">
+    <value>2.0</value>
+  </resheader>
+  <resheader name="reader">
+    <value>System.Resources.ResXResourceReader, System.Windows.Forms, Version=4.0.0.0, Culture=neutral, PublicKeyToken=b77a5c561934e089</value>
+  </resheader>
+  <resheader name="writer">
+    <value>System.Resources.ResXResourceWriter, System.Windows.Forms, Version=4.0.0.0, Culture=neutral, PublicKeyToken=b77a5c561934e089</value>
+  </resheader>
+  <data name="SetColorSchemeParentCommandName" xml:space="preserve">
+    <value>Select color scheme...</value>
+  </data>
+  <data name="NewTabParentCommandName" xml:space="preserve">
+    <value>New Tab...</value>
+  </data>
+  <data name="SplitPaneParentCommandName" xml:space="preserve">
+    <value>Split Pane...</value>
+  </data>
+  <data name="ApplicationDisplayNameUnpackaged" xml:space="preserve">
+    <value>Windows Terminal (Unpackaged)</value>
+    <comment>This display name is used when the application's name cannot be determined</comment>
+  </data>
+  <data name="ApplicationVersionUnknown" xml:space="preserve">
+    <value>Unknown</value>
+    <comment>This is displayed when the version of the application cannot be determined</comment>
+  </data>
+  <data name="AdjustFontSizeCommandKey" xml:space="preserve">
+    <value>Adjust font size</value>
+  </data>
+  <data name="CloseOtherTabsCommandKey" xml:space="preserve">
+    <value>Close tabs other than index {0}</value>
+    <comment>{0} will be replaced with a number</comment>
+  </data>
+  <data name="CloseOtherTabsDefaultCommandKey" xml:space="preserve">
+    <value>Close all other tabs</value>
+  </data>
+  <data name="ClosePaneCommandKey" xml:space="preserve">
+    <value>Close pane</value>
+  </data>
+  <data name="CloseTabAtIndexCommandKey" xml:space="preserve">
+    <value>Close tab at index {0}</value>
+    <comment>{0} will be replaced with a number</comment>
+  </data>
+  <data name="CloseTabCommandKey" xml:space="preserve">
+    <value>Close tab</value>
+  </data>
+  <data name="CloseTabsAfterCommandKey" xml:space="preserve">
+    <value>Close tabs after index {0}</value>
+    <comment>{0} will be replaced with a number</comment>
+  </data>
+  <data name="CopySuffix" xml:space="preserve">
+    <value>Copy</value>
+    <comment>The suffix we add to the name of a duplicated profile.</comment>
+  </data>
+  <data name="MoveTabCommandKey" xml:space="preserve">
+    <value>Move tab {0}</value>
+    <comment>{0} will be replaced with a "forward" / "backward"</comment>
+  </data>
+  <data name="MoveTabDirectionForward" xml:space="preserve">
+    <value>forward</value>
+  </data>
+  <data name="MoveTabDirectionBackward" xml:space="preserve">
+    <value>backward</value>
+  </data>
+  <data name="CloseTabsAfterDefaultCommandKey" xml:space="preserve">
+    <value>Close all tabs after the current tab</value>
+  </data>
+  <data name="CloseWindowCommandKey" xml:space="preserve">
+    <value>Close window</value>
+  </data>
+  <data name="CommandPromptDisplayName" xml:space="preserve">
+    <value>Command Prompt</value>
+    <comment>This is the name of "Command Prompt", as localized in Windows. The localization here should match the one in the Windows product for "Command Prompt"</comment>
+  </data>
+  <data name="CopyTextAsSingleLineCommandKey" xml:space="preserve">
+    <value>Copy text as a single line</value>
+  </data>
+  <data name="CopyTextCommandKey" xml:space="preserve">
+    <value>Copy text</value>
+  </data>
+  <data name="DecreaseFontSizeCommandKey" xml:space="preserve">
+    <value>Decrease font size</value>
+  </data>
+  <data name="DecreaseFontSizeWithAmountCommandKey" xml:space="preserve">
+    <value>Decrease font size, amount: {0}</value>
+    <comment>{0} will be replaced with a positive number</comment>
+  </data>
+  <data name="DirectionDown" xml:space="preserve">
+    <value>down</value>
+  </data>
+  <data name="DirectionLeft" xml:space="preserve">
+    <value>left</value>
+  </data>
+  <data name="DirectionRight" xml:space="preserve">
+    <value>right</value>
+  </data>
+  <data name="DirectionUp" xml:space="preserve">
+    <value>up</value>
+  </data>
+  <data name="DirectionPrevious" xml:space="preserve">
+    <value>previous</value>
+  </data>
+  <data name="DuplicatePaneCommandKey" xml:space="preserve">
+    <value>Duplicate pane</value>
+  </data>
+  <data name="DuplicateTabCommandKey" xml:space="preserve">
+    <value>Duplicate tab</value>
+  </data>
+  <data name="ExecuteCommandlineCommandKey" xml:space="preserve">
+    <value>Run commandline "{0}" in this window</value>
+    <comment>{0} will be replaced with a user-defined commandline</comment>
+  </data>
+  <data name="FindCommandKey" xml:space="preserve">
+    <value>Find</value>
+  </data>
+  <data name="FindNextCommandKey" xml:space="preserve">
+    <value>Find next search match</value>
+  </data>
+  <data name="FindPrevCommandKey" xml:space="preserve">
+    <value>Find previous search match</value>
+  </data>
+  <data name="IncreaseFontSizeCommandKey" xml:space="preserve">
+    <value>Increase font size</value>
+  </data>
+  <data name="IncreaseFontSizeWithAmountCommandKey" xml:space="preserve">
+    <value>Increase font size, amount: {0}</value>
+    <comment>{0} will be replaced with a positive number</comment>
+  </data>
+  <data name="MoveFocusCommandKey" xml:space="preserve">
+    <value>Move focus</value>
+  </data>
+  <data name="MoveFocusWithArgCommandKey" xml:space="preserve">
+    <value>Move focus {0}</value>
+    <comment>{0} will be replaced with one of the four directions "DirectionLeft", "DirectionRight", "DirectionUp", "DirectionDown"</comment>
+  </data>
+  <data name="MoveFocusToLastUsedPane" xml:space="preserve">
+    <value>Move focus to the last used pane</value>
+  </data>
+  <data name="NewTabCommandKey" xml:space="preserve">
+    <value>New tab</value>
+  </data>
+  <data name="NewWindowCommandKey" xml:space="preserve">
+    <value>New window</value>
+  </data>
+  <data name="IdentifyWindowCommandKey" xml:space="preserve">
+    <value>Identify window</value>
+  </data>
+  <data name="IdentifyWindowsCommandKey" xml:space="preserve">
+    <value>Identify windows</value>
+  </data>
+  <data name="NextTabCommandKey" xml:space="preserve">
+    <value>Next tab</value>
+  </data>
+  <data name="OpenBothSettingsFilesCommandKey" xml:space="preserve">
+    <value>Open both settings and default settings files</value>
+  </data>
+  <data name="OpenDefaultSettingsCommandKey" xml:space="preserve">
+    <value>Open default settings file</value>
+  </data>
+  <data name="OpenNewTabDropdownCommandKey" xml:space="preserve">
+    <value>Open new tab dropdown</value>
+  </data>
+  <data name="OpenSettingsCommandKey" xml:space="preserve">
+    <value>Open settings file</value>
+  </data>
+  <data name="OpenTabColorPickerCommandKey" xml:space="preserve">
+    <value>Set the tab color...</value>
+  </data>
+  <data name="PasteTextCommandKey" xml:space="preserve">
+    <value>Paste</value>
+  </data>
+  <data name="PrevTabCommandKey" xml:space="preserve">
+    <value>Previous tab</value>
+  </data>
+  <data name="RenameTabCommandKey" xml:space="preserve">
+    <value>Rename tab to "{0}"</value>
+    <comment>{0} will be replaced with a user-defined string</comment>
+  </data>
+  <data name="ResetFontSizeCommandKey" xml:space="preserve">
+    <value>Reset font size</value>
+  </data>
+  <data name="ResetTabColorCommandKey" xml:space="preserve">
+    <value>Reset tab color</value>
+  </data>
+  <data name="ResetTabNameCommandKey" xml:space="preserve">
+    <value>Reset tab title</value>
+  </data>
+  <data name="OpenTabRenamerCommandKey" xml:space="preserve">
+    <value>Rename tab title...</value>
+  </data>
+  <data name="ResizePaneCommandKey" xml:space="preserve">
+    <value>Resize pane</value>
+  </data>
+  <data name="ResizePaneWithArgCommandKey" xml:space="preserve">
+    <value>Resize pane {0}</value>
+    <comment>{0} will be replaced with one of the four directions "DirectionLeft", "DirectionRight", "DirectionUp", or "DirectionDown"</comment>
+  </data>
+  <data name="ScrollDownCommandKey" xml:space="preserve">
+    <value>Scroll down</value>
+  </data>
+  <data name="ScrollDownSeveralRowsCommandKey" xml:space="preserve">
+    <value>Scroll down {0} line(s)</value>
+    <comment>{0} will be replaced with the number of lines to scroll"</comment>
+  </data>
+  <data name="ScrollDownPageCommandKey" xml:space="preserve">
+    <value>Scroll down one page</value>
+  </data>
+  <data name="ScrollUpCommandKey" xml:space="preserve">
+    <value>Scroll up</value>
+  </data>
+  <data name="ScrollUpSeveralRowsCommandKey" xml:space="preserve">
+    <value>Scroll up {0} line(s)</value>
+    <comment>{0} will be replaced with the number of lines to scroll"</comment>
+  </data>
+  <data name="ScrollUpPageCommandKey" xml:space="preserve">
+    <value>Scroll up one page</value>
+  </data>
+  <data name="ScrollToTopCommandKey" xml:space="preserve">
+    <value>Scroll to the top of history</value>
+  </data>
+  <data name="ScrollToBottomCommandKey" xml:space="preserve">
+    <value>Scroll to the bottom of history</value>
+  </data>
+  <data name="SendInputCommandKey" xml:space="preserve">
+    <value>Send Input: "{0}"</value>
+    <comment>{0} will be replaced with a string of input as defined by the user</comment>
+  </data>
+  <data name="SetColorSchemeCommandKey" xml:space="preserve">
+    <value>Set color scheme to {0}</value>
+    <comment>{0} will be replaced with the name of a color scheme as defined by the user.</comment>
+  </data>
+  <data name="SetTabColorCommandKey" xml:space="preserve">
+    <value>Set tab color to {0}</value>
+    <comment>{0} will be replaced with a color, displayed in hexadecimal (#RRGGBB) notation.</comment>
+  </data>
+  <data name="SplitHorizontalCommandKey" xml:space="preserve">
+    <value>Split pane horizontally</value>
+  </data>
+  <data name="SplitPaneCommandKey" xml:space="preserve">
+    <value>Split pane</value>
+  </data>
+  <data name="SplitVerticalCommandKey" xml:space="preserve">
+    <value>Split pane vertically</value>
+  </data>
+  <data name="SwitchToTabCommandKey" xml:space="preserve">
+    <value>Switch to tab</value>
+  </data>
+  <data name="TabSearchCommandKey" xml:space="preserve">
+    <value>Search for tab...</value>
+  </data>
+  <data name="ToggleAlwaysOnTopCommandKey" xml:space="preserve">
+    <value>Toggle always on top mode</value>
+  </data>
+  <data name="ToggleCommandPaletteCommandKey" xml:space="preserve">
+    <value>Toggle command palette</value>
+  </data>
+  <data name="ToggleCommandPaletteCommandLineModeCommandKey" xml:space="preserve">
+    <value>Toggle command palette in command line mode</value>
+  </data>
+  <data name="ToggleFocusModeCommandKey" xml:space="preserve">
+    <value>Toggle focus mode</value>
+    <comment>"Focus mode" is a mode with minimal UI elements, for a distraction-free experience</comment>
+  </data>
+  <data name="ToggleFullscreenCommandKey" xml:space="preserve">
+    <value>Toggle fullscreen</value>
+  </data>
+  <data name="TogglePaneZoomCommandKey" xml:space="preserve">
+    <value>Toggle pane zoom</value>
+  </data>
+  <data name="TogglePaneReadOnlyCommandKey" xml:space="preserve">
+    <value>Toggle pane read-only mode</value>
+  </data>
+  <data name="ToggleShaderEffectsCommandKey" xml:space="preserve">
+    <value>Toggle terminal visual effects</value>
+  </data>
+  <data name="BreakIntoDebuggerCommandKey" xml:space="preserve">
+    <value>Break into the debugger</value>
+  </data>
+  <data name="OpenSettingsUICommandKey" xml:space="preserve">
+    <value>Open Settings...</value>
+  </data>
+  <data name="RenameWindowCommandKey" xml:space="preserve">
+    <value>Rename window to "{0}"</value>
+    <comment>{0} will be replaced with a user-defined string</comment>
+  </data>
+  <data name="ResetWindowNameCommandKey" xml:space="preserve">
+    <value>Reset window name</value>
+  </data>
+  <data name="OpenWindowRenamerCommandKey" xml:space="preserve">
+    <value>Rename window...</value>
+  </data>
+  <data name="GlobalSummonCommandKey" xml:space="preserve">
+    <value>Summon the Terminal window</value>
+  </data>
+  <data name="QuakeModeCommandKey" xml:space="preserve">
+    <value>Summon Quake window</value>
+  </data>
+  <data name="FocusPaneCommandKey" xml:space="preserve">
+    <value>Focus pane {0}</value>
+    <comment>{0} will be replaced with a user-specified number</comment>
+  </data>
+  <data name="InboxWindowsConsoleAuthor" xml:space="preserve">
+    <value>Microsoft Corporation</value>
+    <comment>Paired with `InboxWindowsConsoleName`, this is the application author... which is us: Microsoft.</comment>
+  </data>
+  <data name="InboxWindowsConsoleName" xml:space="preserve">
+    <value>Windows Console Host</value>
+    <comment>Name describing the usage of the classic windows console as the terminal UI. (`conhost.exe`)</comment>
+  </data>
+  <data name="MinimizeToTrayCommandKey" xml:space="preserve">
+    <value>Minimize current window to tray</value>
+  </data>
+</root>